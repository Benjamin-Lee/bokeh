

define [
  "common/plot_widget",
  "common/has_parent"
], (PlotWidget, HasParent) ->

  class DataSliderView extends PlotWidget
    attributes:
      class: "dataslider bk-bs-pull-left"

    initialize: (options) ->
      super(options)
      @render_init()
      @select = _.throttle(@_select, 50)

    delegateEvents: (events) ->
      super(events)
      "pass"

    label: (min, max) ->
      @$(".minlabel").text(min)
      @$(".maxlabel").text(max)

    render_init: () ->
      @$el.html("")
      @$el.append("<div class='maxlabel'></div>")
      @$el.append("<div class='slider'></div>")
      @$el.append("<div class='minlabel'></div>")
      @plot_view.$(".plotarea").append(@$el)
<<<<<<< HEAD
      column = @mget_obj('data_source').get_column(@mget('field'))
=======
      column = @mget('data_source').getcolumn(@mget('field'))
>>>>>>> 43ef1f1b
      [min, max] = [_.min(column), _.max(column)]
      @$el.find(".slider").slider(
        orientation: "vertical",
        animate: "fast",
        step: (max - min) / 50.0 ,
        min: min
        max: max
        values: [min, max]
        slide: ( event, ui ) =>
          @set_selection_range(event, ui)
          @select(event, ui)
      )
      @label(min, max)
      @$el.find(".slider").height(@plot_view.frame.get('height'))

    set_selection_range: (event, ui) ->
      min = _.min(ui.values)
      max = _.max(ui.values)
      @label(min, max)
      data_source = @mget('data_source')
      field = @mget('field')
      if not data_source.range_selections?
        data_source.range_selections = {}
      data_source.range_selections[field] = [min,max]

    _select: () ->
      data_source = @mget('data_source')
      columns = {}
      numrows = 0
      for own colname, value of data_source.range_selections
        columns[colname] = data_source.get_column(colname)
        numrows = columns[colname].length
      selected = []
      for i in [0...numrows]
        select = true
        for own colname, value of data_source.range_selections
          [min, max] = value
          val = columns[colname][i]
          if val < min or val > max
            select = false
            break
        if select
          selected.push(i)
      data_source.save(
          selected:selected
        ,
          {patch: true}
      )

  class DataSlider extends HasParent
    type: "DataSlider"
    default_view: DataSliderView

    defaults: () ->
      return {
        data_source: null
        field: null
      }

    display_defaults: () ->
      return {
        level: 'tool'
      }

  class DataSliders extends Backbone.Collection
    model: DataSlider

  return {
    "Model": DataSlider
    "Collection": new DataSliders()
  }

<|MERGE_RESOLUTION|>--- conflicted
+++ resolved
@@ -28,11 +28,7 @@
       @$el.append("<div class='slider'></div>")
       @$el.append("<div class='minlabel'></div>")
       @plot_view.$(".plotarea").append(@$el)
-<<<<<<< HEAD
-      column = @mget_obj('data_source').get_column(@mget('field'))
-=======
-      column = @mget('data_source').getcolumn(@mget('field'))
->>>>>>> 43ef1f1b
+      column = @mget('data_source').get_column(@mget('field'))
       [min, max] = [_.min(column), _.max(column)]
       @$el.find(".slider").slider(
         orientation: "vertical",
