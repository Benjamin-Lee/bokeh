_ = require "underscore"
HasParent = require "../../common/has_parent"
PlotWidget = require "../../common/plot_widget"
properties = require "../../common/properties"
wmts = require "./wmts_tile_source"
ImagePool = require "./image_pool"
{logger} = require "../../common/logging"

class TileRendererView extends PlotWidget

  get_extent: () ->
    return [@x_range.get('start'), @y_range.get('start'), @x_range.get('end'), @y_range.get('end')]

  _set_data: () ->
    @pool = new ImagePool()
    @map_plot = @plot_view.model
    @map_canvas = @plot_view.canvas_view.ctx
    @map_frame = @plot_view.frame
    @x_range = @map_plot.get('x_range')
    @x_mapper = this.map_frame.get('x_mappers')['default']
    @y_range = @map_plot.get('y_range')
    @y_mapper = this.map_frame.get('y_mappers')['default']
    @extent = @get_extent()
    @_last_height = undefined
    @_last_width = undefined

  _map_data: () ->
    @initial_extent = @get_extent()
    zoom_level = @mget('tile_source').get_level_by_extent(@initial_extent, @map_frame.get('height'), @map_frame.get('width'))
    new_extent = @mget('tile_source').snap_to_zoom(@initial_extent, @map_frame.get('height'), @map_frame.get('width'), zoom_level)
    @x_range.set('start', new_extent[0])
    @y_range.set('start', new_extent[1])
    @x_range.set('end', new_extent[2])
    @y_range.set('end', new_extent[3])

  _on_tile_load: (e) =>
    tile_data = e.target.tile_data
    tile_data.img = e.target
    tile_data.current = true
    tile_data.loaded = true
    @request_render()

  _on_tile_cache_load: (e) =>
    tile_data = e.target.tile_data
    tile_data.img = e.target
    tile_data.loaded = true

  _on_tile_error: (e) =>
    return ''

  _is_valid_tile: (x, y, z) ->

    if y < 0 || y > 1 << z || x < 0 || x > 1 << z
      return false

    return true

  _create_tile: (x, y, z, bounds, cache_only=false) ->
    tile = @pool.pop()

    if cache_only
      tile.onload = @_on_tile_cache_load
    else
      tile.onload = @_on_tile_load

    tile.onerror = @_on_tile_error
    tile.alt = ''

    tile.tile_data =
      tile_coords : [x, y, z]
      quadkey : @mget('tile_source').tile_xyz_to_quadkey(x, y, z)
      cache_key : @mget('tile_source').tile_xyz_to_key(x, y, z)
      bounds : bounds
      loaded : false
      x_coord : bounds[0]
      y_coord : bounds[3]

    @mget('tile_source').tiles[tile.tile_data.cache_key] = tile.tile_data
    tile.src = @mget('tile_source').get_image_url(x, y, z)
    return tile
  
  _enforce_aspect_ratio: () ->
    # brute force way of handling resize or responsive event -------------------------------------------------------------
    if @_last_height != @map_frame.get('height') or @_last_width != @map_frame.get('width')
      extent = @get_extent()
      zoom_level = @mget('tile_source').get_level_by_extent(extent, @map_frame.get('height'), @map_frame.get('width'))
      new_extent = @mget('tile_source').snap_to_zoom(extent, @map_frame.get('height'), @map_frame.get('width'), zoom_level)
      @x_range.set({start:new_extent[0], end: new_extent[2]})
      @y_range.set({start:new_extent[1], end: new_extent[3]})
      @extent = new_extent
      @_last_height = @map_frame.get('height')
      @_last_width = @map_frame.get('width')
      return true
    return false

  render: (ctx, indices, args) ->

    if not @map_initialized?
      @_set_data()
      @_map_data()
      @map_initialized = true
      
    if @_enforce_aspect_ratio()
      return

    @_update()
    if @prefetch_timer?
      clearTimeout(@prefetch_timer)

    @prefetch_timer = setTimeout(@_prefetch_tiles, 500)

  _draw_tile: (tile_key) ->
    tile_obj = @mget('tile_source').tiles[tile_key]
    if tile_obj?
      [sxmin, symin] = @plot_view.frame.map_to_screen([tile_obj.bounds[0]], [tile_obj.bounds[3]], @plot_view.canvas)
      [sxmax, symax] = @plot_view.frame.map_to_screen([tile_obj.bounds[2]], [tile_obj.bounds[1]], @plot_view.canvas)
      sxmin = sxmin[0]
      symin = symin[0]
      sxmax = sxmax[0]
      symax = symax[0]
      sw = sxmax - sxmin
      sh = symax - symin
      sx = sxmin
      sy = symin
      @map_canvas.drawImage(tile_obj.img, sx, sy, sw, sh)

  _set_rect:() ->
    outline_width = @plot_view.outline_props.width.value()
    l = @plot_view.canvas.vx_to_sx(@map_frame.get('left')) + (outline_width/2)
    t = @plot_view.canvas.vy_to_sy(@map_frame.get('top')) + (outline_width/2)
    w = @map_frame.get('width') - outline_width
    h = @map_frame.get('height') - outline_width
    @map_canvas.rect(l, t, w, h)
    @map_canvas.clip()

  _render_tiles: (tile_keys) ->
    @map_canvas.save()
    @_set_rect()
    @map_canvas.globalAlpha = @mget('alpha')
    for tile_key in tile_keys
      @_draw_tile(tile_key)
    @map_canvas.restore()

  _prefetch_tiles: () =>
    tile_source = @mget('tile_source')
    extent = @get_extent()
    h = @map_frame.get('height')
    w = @map_frame.get('width')
    zoom_level = @mget('tile_source').get_level_by_extent(extent, h, w)
    tiles = @mget('tile_source').get_tiles_by_extent(extent, zoom_level)
    for t in [0..Math.min(10, tiles.length)] by 1
      [x, y, z, bounds] = t
      children = @mget('tile_source').children_by_tile_xyz(x, y, z)
      for c in children
        [cx, cy, cz, cbounds] = c
        if tile_source.tile_xyz_to_key(cx, cy, cz) of tile_source.tiles
          continue
        else
          @_create_tile(cx, cy, cz, cbounds, true)

  _fetch_tiles:(tiles) ->
    for t in tiles
      [x, y, z, bounds] = t
      @_create_tile(x, y, z, bounds)

  _update: () =>
    tile_source = @mget('tile_source')

    min_zoom = tile_source.get('min_zoom')
    max_zoom = tile_source.get('max_zoom')

    tile_source.update()
    extent = @get_extent()
    zooming_out = @extent[2] - @extent[0] < extent[2] - extent[0]
    h = @map_frame.get('height')
    w = @map_frame.get('width')
    zoom_level = tile_source.get_level_by_extent(extent, h, w)
    snap_back = false

    if zoom_level < min_zoom
      extent = @extent
      zoom_level = min_zoom
      snap_back = true

    else if zoom_level > max_zoom
      extent = @extent
      zoom_level = max_zoom
      snap_back = true

    if snap_back
      @plot_model.set({x_range:k})
      @x_range.set(x_range:{start:extent[0], end: extent[2]})
      @y_range.set({start:extent[1], end: extent[3]})
      @extent = extent

    @extent = extent
    tiles = tile_source.get_tiles_by_extent(extent, zoom_level)
    parents = []
    need_load = []
    cached = []
    children = []

    for t in tiles
      [x, y, z, bounds] = t
      if @_is_valid_tile(x, y, z)
        key = tile_source.tile_xyz_to_key(x, y, z)
        tile = tile_source.tiles[key]
        if tile? and tile.loaded == true
          cached.push(key)
        else
          if @mget('render_parents')
            [px, py, pz] = tile_source.get_closest_parent_by_tile_xyz(x, y, z)
            parent_key = tile_source.tile_xyz_to_key(px, py, pz)
            parent_tile = tile_source.tiles[parent_key]
            if parent_tile? and parent_tile.loaded and parent_key not in parents
              parents.push(parent_key)
            if zooming_out
              children = tile_source.children_by_tile_xyz(x, y, z)
              for c in children
                [cx, cy, cz, cbounds] = c
                child_key = tile_source.tile_xyz_to_key(cx, cy, cz)

                if child_key of tile_source.tiles
                  children.push(child_key)

        if not tile?
          need_load.push(t)

    # draw stand-in parents ----------
    @_render_tiles(parents)
    @_render_tiles(children)

    # draw cached ----------
    @_render_tiles(cached)
    for t in cached
      tile_source.tiles[t].current = true

    # fetch missing -------
    if @render_timer?
      clearTimeout(@render_timer)

    @render_timer = setTimeout((=> @_fetch_tiles(need_load)), 65)

class TileRenderer extends HasParent
  default_view: TileRendererView
  type: 'TileRenderer'
  visuals: []
  angles: ['angle']

  defaults: ->
    return _.extend {}, super(), {
      angle: 0
      alpha: 1.0
      x_range_name: "default"
      y_range_name: "default"
<<<<<<< HEAD
      tile_source: null
=======
      tile_source: new wmts.Model()
>>>>>>> b38e9c84
      render_parents: true
    }

  display_defaults: ->
    return _.extend {}, super(), {
      level: 'underlay'
    }

module.exports =
  Model: TileRenderer
  View: TileRendererView<|MERGE_RESOLUTION|>--- conflicted
+++ resolved
@@ -253,11 +253,7 @@
       alpha: 1.0
       x_range_name: "default"
       y_range_name: "default"
-<<<<<<< HEAD
-      tile_source: null
-=======
       tile_source: new wmts.Model()
->>>>>>> b38e9c84
       render_parents: true
     }
 
