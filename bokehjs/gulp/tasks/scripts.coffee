--- conflicted
+++ resolved
@@ -30,12 +30,8 @@
 
 gulp.task "scripts:minify", ->
   gulp.src paths.coffee.destination.fullWithPath
-<<<<<<< HEAD
-    .pipe rename paths.coffee.destination.minified
-=======
     .pipe rename((path) -> path.basename += ".min")
     .pipe gulp.dest paths.buildDir.js
->>>>>>> 59b0904d
     .pipe sourcemaps.init
       loadMaps: true
     .pipe uglify()
