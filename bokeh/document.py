--- conflicted
+++ resolved
@@ -16,15 +16,10 @@
 from .model import Model
 from .query import find
 from .deprecate import deprecated
-<<<<<<< HEAD
-from json import loads
-from six import string_types
-=======
 from .validation import check_integrity
 from .util.callback_manager import _check_callback
 from .util.version import __version__
 from._json_encoder import serialize_json
->>>>>>> a7944419
 
 DEFAULT_TITLE = "Bokeh Application"
 
