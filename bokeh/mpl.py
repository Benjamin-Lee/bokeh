import numpy as np
import logging
import urlparse
import requests
import uuid
import bbmodel
import protocol
import data
from protocol import serialize_json
import os
import dump
import json
import pandas
from exceptions import DataIntegrityException
import IPython.core.displaypub as displaypub


log = logging.getLogger(__name__)
colors = [
      "#1f77b4",
      "#ff7f0e", "#ffbb78",
      "#2ca02c", "#98df8a",
      "#d62728", "#ff9896",
      "#9467bd", "#c5b0d5",
      "#8c564b", "#c49c94",
      "#e377c2", "#f7b6d2",
      "#7f7f7f",
      "#bcbd22", "#dbdb8d",
      "#17becf", "#9edae5"
    ]
class BokehMPLBase(object):
    def __init__(self, *args, **kwargs):
        if 'plotclient' in kwargs:
            self.plotclient = kwargs['plotclient']

    def update(self):
        if self.plotclient.bbclient:
            self.plotclient.bbclient.upsert_all(self.allmodels())
    def _repr_html_(self):

        html = self.plotclient.make_html(
            self.allmodels(),
            model=getattr(self, self.topmodel),
            template="basediv.html",
            script_paths=[],
            css_paths=[]
            )
        html = html.encode('utf-8')
        return html

    def htmldump(self, path=None):
        """ If **path** is provided, then writes output to a file,
        else returns the output as a string.
        """
        html = self.plotclient.make_html(self.allmodels(),
                                         model=getattr(self, self.topmodel),
                                         template="bokeh.html"
                                         )
        if path:
            with open(path, "w+") as f:
                f.write(html.encode("utf-8"))
        else:
            return html.encode("utf-8")

class PandasTable(BokehMPLBase):
    topmodel = 'pivotmodel'
    def __init__(self, pivotmodel, plotclient=None):
        super(PandasTable, self).__init__(pivotmodel, plotclient=plotclient)
        self.pivotmodel = pivotmodel
        if hasattr(self.pivotmodel, 'pandassource'):
            self.pandassource = self.pivotmodel.pandassource

    def groupby(self, columns):
        self.pivotmodel.set('groups', columns)
        self.plotclient.bbclient.update(self.pivotmodel)

    def agg(self, agg):
        self.pivotmodel.set('agg', agg)
        self.plotclient.bbclient.update(self.pivotmodel)

    def sort(self, sort=None, direction=None):
        if sort is None:
            sort = []
        elif isinstance(sort, basestring):
            if direction is None: direction = True
            sort = [{'column' : sort, 'direction' : direction}]
        else:
            if direction is None: direction = [True for x in sort]
            sort = [{'column' : s, 'direction' : d} for
                    s, d in zip(sort, direction)]
        self.pivotmodel.set('sort', sort)
        self.plotclient.bbclient.update(self.pivotmodel)

    def paginate(self, offset, length):
        self.pivotmodel.set('offset', offset)
        self.pivotmodel.set('length', length)
        self.plotclient.bbclient.update(self.pivotmodel)

    def data(self):
        self.pivotmodel.pull()
        return self.pivotmodel.get_data()

    def allmodels(self):
        models = [self.pivotmodel, self.pivotmodel.pandassource]
        return models


class GridPlot(BokehMPLBase):
    topmodel = 'gridmodel'
    def __init__(self, container, children, title, plotclient=None):
        self.gridmodel = container
        self.children = children
        self.title = title
        super(GridPlot, self).__init__(container, children, title,
                                       plotclient=plotclient)

    def allmodels(self):
        models = [self.gridmodel]
        for row in self.children:
            for plot in row:
                models.extend(plot.allmodels())
        return models


class XYPlot(BokehMPLBase):
    topmodel = 'plotmodel'
    def __init__(self, plot, xdata_range, ydata_range,
                 xaxis, yaxis, pantool, zoomtool, selectiontool,
                 selectionoverlay, parent, plotclient=None):
        super(XYPlot, self).__init__(
            plot, xdata_range, ydata_range, xaxis, yaxis,
            pantool, zoomtool, selectiontool, selectionoverlay, parent,
            plotclient=plotclient)
        self.plotmodel = plot
        self.xdata_range = xdata_range
        self.ydata_range = ydata_range
        self.pantool = pantool
        self.zoomtool = zoomtool
        self.selectiontool = selectiontool
        self.selectionoverlay = selectionoverlay
        self.xaxis = xaxis
        self.yaxis = yaxis
        self.parent = parent
        self.last_source = None
        self.color_index = 0
        self.renderers = []
        self.data_sources = []
        self.update()

    def allmodels(self):
        models =  [self.plotmodel,
                   self.xdata_range,
                   self.ydata_range,
                   self.pantool,
                   self.zoomtool,
                   self.selectiontool,
                   self.selectionoverlay,
                   self.xaxis,
                   self.yaxis]
        models += self.renderers
        models += self.data_sources
        for source in self.data_sources:
            if hasattr(source, 'typename') and \
                    source.typename == 'PandasPlotSource' and \
                    hasattr(self, 'pandassource'):
                models.append(source.pandassource)
        return models

    def scatter(self, *args, **kwargs):
        kwargs['scatter'] = True
        return self.plot(*args, **kwargs)

    def plot(self, x, y=None, color=None, data_source=None,
             scatter=False):
        if hasattr(data_source, 'typename') and \
                data_source.typename == 'PandasDataSource':
            if self.plotclient.plot_sources.get(data_source.id):
                data_source = self.plotclient.plot_sources.get(data_source.id)
            else:
                plotsource = self.plotclient.model(
                    'PandasPlotSource', pandassourceobj=data_source)
                self.plotclient.plot_sources[data_source.id] = plotsource
                plotsource.update()
                data_source = plotsource
        def source_from_array(x, y):
            if y.ndim == 1:
                source = self.plotclient.make_source(x=x, y=y)
                xfield = 'x'
                yfields = ['y']
            elif y.ndim == 2:
                kwargs = {}
                kwargs['x'] = x
                colnames = []
                for colnum in range(y.shape[1]):
                    colname = 'y' + str(colnum)
                    kwargs[colname] = y[:,colnum]
                    colnames.append(colname)
                source = self.plotclient.make_source(**kwargs)
                xfield = 'x'
                yfields = colnames
            else:
                raise Exception, "too many dims"
            return source, xfield, yfields
        if not isinstance(x, basestring):
            if y is None:
                y = x
                x = range(len(y))
                if isinstance(y, np.ndarray):
                    source, xfield, yfields = source_from_array(x, y)
                else:
                    source = self.plotclient.make_source(x=x, y=y)
                    xfield, yfields = ('x', ['y'])
            else:
                if isinstance(y, np.ndarray):
                    source, xfield, yfields = source_from_array(x, y)
                else:
                    source = self.plotclient.make_source(x=x, y=y)
                    xfield, yfields = ('x', ['y'])
        else:
            xfield = x
            if y is None:
                raise Exception, 'must specify X and Y when calling with strings'
            yfields = [y]
            if data_source:
                source = data_source
            else:
                source = self.last_source
        self.last_source = source
        for yfield in yfields:
            if color is None:
                use_color = colors[self.color_index % len(colors)]
            else:
                use_color = color
            self.color_index += 1
            self.scatter(xfield, yfield, source, use_color)
            if not scatter:
                self.line(xfield, yfield, source, use_color)

    def ensure_source_exists(self, sourcerefs, source, columns):
        sources = [x for x in sourcerefs if x['ref']['id'] == source.get('id')]
        existed = True
        if len(sources) == 0:
            sourcerefs.append({'ref' : source.ref(), 'columns' : columns})
            existed = False
        else:
            for col in columns:
                if col not in sources[0]['columns']:
                    sources[0]['columns'].append(col)
                    existed = False
        return existed

    def scatter(self, x, y, data_source, color):
        update = []
        existed = self.ensure_source_exists(
            self.xdata_range.get('sources'),
            data_source, [x])
        if not existed : update.append(self.xdata_range)
        existed = self.ensure_source_exists(
            self.ydata_range.get('sources'),
            data_source, [y])
        if not existed : update.append(self.ydata_range)
        scatterrenderer = self.plotclient.model(
            'ScatterRenderer',
            foreground_color=color,
            data_source=data_source.ref(),
            xfield=x,
            yfield=y,
            xdata_range=self.xdata_range.ref(),
            ydata_range=self.ydata_range.ref(),
            parent=self.plotmodel.ref())
        self.renderers.append(scatterrenderer)
        if data_source not in self.data_sources:
            self.data_sources.append(data_source)
        self.plotmodel.get('renderers').append(scatterrenderer.ref())
        self.selectiontool.get('renderers').append(scatterrenderer.ref())
        update.append(scatterrenderer)
        update.append(self.plotmodel)
        update.append(self.selectiontool)
        update.append(self.selectionoverlay)
        if self.plotclient.bbclient:
            self.plotclient.bbclient.upsert_all(update)
        self.plotclient.show(self.plotmodel)

    def line(self, x, y, data_source, color):
        update = []
        existed = self.ensure_source_exists(
            self.xdata_range.get('sources'),
            data_source, [x])
        if not existed : update.append(self.xdata_range)
        existed = self.ensure_source_exists(
            self.ydata_range.get('sources'),
            data_source, [y])
        if not existed : update.append(self.ydata_range)
        linerenderer = self.plotclient.model(
            'LineRenderer',
            foreground_color=color,
            data_source=data_source.ref(),
            xfield=x,
            yfield=y,
            xdata_range=self.xdata_range.ref(),
            ydata_range=self.ydata_range.ref(),
            parent=self.plotmodel.ref())
        self.renderers.append(linerenderer)
        if data_source not in self.data_sources:
            self.data_sources.append(data_source)
        self.plotmodel.get('renderers').append(linerenderer.ref())
        update.append(linerenderer)
        update.append(self.plotmodel)
        update.append(self.selectiontool)
        update.append(self.selectionoverlay)
        if self.plotclient.bbclient:
            self.plotclient.bbclient.upsert_all(update)
        self.plotclient.show(self.plotmodel)


class PlotClient(object):
    def __init__(self, username=None,
                 serverloc=None,
                 userapikey="nokey",
                 ph=None):
        #the root url should be just protocol://domain
        self.username = username
        self.root_url = serverloc
        self.session = requests.session()
        self.session.headers.update({'content-type':'application/json'})
        self.session.headers.update({'BOKEHUSER-API-KEY' : userapikey})
        self.session.headers.update({'BOKEHUSER' : username})
        if self.root_url:
            self.update_userinfo()
        else:
            print 'Not using a server, plots will only work in embedded mode'
        if not ph:
            ph = protocol.ProtocolHelper()
        self.docid = None
        self.models = {}
        self.ph = ph
        self.clf()
        self._hold = True
        self.bbclient = None
        self.ic = self.model('PlotContext', children=[])

        # Caching pandas plot source so we can be smart about reusing them
        self.plot_sources = {}

    @property
    def ws_conn_string(self):
        split = urlparse.urlsplit(self.root_url)
        #how to fix this in bokeh and wakari?
        if split.scheme == 'http':
            return "ws://%s/bokeh/sub" % split.netloc
        else:
<<<<<<< HEAD
            return "wss://%s/bokeh/sub" % split.netloc
        
=======
            return "wss://%s:5006/bokeh/sub" % split.netloc

>>>>>>> 2f602f0c
    def update_userinfo(self):
        url = urlparse.urljoin(self.root_url, '/bokeh/userinfo/')
        self.userinfo = self.session.get(url, verify=False).json

    def load_doc(self, docid):
        url = urlparse.urljoin(self.root_url,"/bokeh/getdocapikey/%s" % docid)
        resp = self.session.get(url, verify=False)
        if resp.status_code == 401:
            raise Exception, 'unauthorized'
        apikey = resp.json
        if 'apikey' in apikey:
            self.docid = docid
            self.apikey = apikey['apikey']
            print 'got read write apikey'
        else:
            self.docid = docid
            self.apikey = apikey['readonlyapikey']
            print 'got read only apikey'
        self.models = {}
        url = urlparse.urljoin(self.root_url, "/bokeh/bb/")
        self.bbclient = bbmodel.ContinuumModelsClient(
            docid, url, self.apikey, self.ph
            )
        interactive_contexts = self.bbclient.fetch(
            typename='PlotContext')
        if len(interactive_contexts) > 1:
            print 'warning, multiple plot contexts here...'
        self.ic = interactive_contexts[0]

    def make_doc(self, title):
        url = urlparse.urljoin(self.root_url,"/bokeh/doc/")
        data = self.ph.serialize_web({'title' : title})
        response = self.session.post(url, data=data, verify=False)
        if response.status_code == 409:
            raise DataIntegrityException
        self.userinfo = response.json

    def remove_doc(self, title):
        matching = [x for x in self.userinfo['docs'] \
                    if x.get('title') == title]
        docid = matching[0]['docid']
        url = urlparse.urljoin(self.root_url,"/bokeh/doc/%s/" % docid)
        response = self.session.delete(url, verify=False)
        if response.status_code == 409:
            raise DataIntegrityException
        self.userinfo = response.json

    def use_doc(self, name):
        self.docname = name
        docs = self.userinfo.get('docs')
        matching = [x for x in docs if x.get('title') == name]
        if len(matching) > 1:
            print 'warning, multiple documents with that title'
        if len(matching) == 0:
            print 'no documents found, creating new document'
            self.make_doc(name)
            return self.use_doc(name)
            docs = self.userinfo.get('docs')
            matching = [x for x in docs if x.get('title') == name]
        self.load_doc(matching[0]['docid'])

    def notebook_connect(self):
        js = get_template('connect.js').render(
            username=self.username,
            root_url = self.root_url,
            docid=self.docid,
            docapikey=self.apikey,
            ws_conn_string=self.ws_conn_string
            )
        msg = """ <p>Connection Information for this %s document, only share with people you trust </p> """  % self.docname
        html = self.html(
            script_paths=[],
            css_paths=[],
            js_snippets=[js],
            html_snippets=[msg],
            template="basediv.html"
            )
        displaypub.publish_display_data('bokeh', {'text/html': html})
        return None

    def notebooksources(self):
        html = self.html(template="basediv.html",
                         html_snippets=["<p>Bokeh Sources</p>"])
        displaypub.publish_display_data('bokeh', {'text/html': html})
        return None

    def model(self, typename, **kwargs):
        if 'client' not in kwargs and self.bbclient:
            kwargs['client'] = self.bbclient
        model = bbmodel.make_model(typename, **kwargs)
        model.set('doc', self.docid)
        self.models[model.id] = model
        return model

    def hold(self, val):
        if val == 'on':
            self._hold = True
        elif val == 'off':
            self._hold = False
        else:
            self._hold = val

    def make_source(self, *args, **kwargs):
        """call this with either kwargs of vectors, or a pandas dataframe
        """
        if len(args) > 0:
            df = args[0]
            model = self.model('PandasDataSource', df=df)
        else:
            output = data.make_source(**kwargs)
            model = self.model(
                'ObjectArrayDataSource',
                data=output
                )
        if self.bbclient:
            self.bbclient.create(model)
        return model
    def _newxyplot(self, title=None, width=300, height=300,
                   is_x_date=False, is_y_date=False,
                   container=None):
        """
        Parameters
        ----------
        x : string of fieldname in data_source, or 1d vector
        y : string of fieldname in data_source or 1d_vector
        data_source : optional if x,y are not strings,
            backbonemodel of a data source
        container : bbmodel of container viewmodel

        Returns
        ----------
        """
        plot = self.model('Plot', width=width, height=height)
        if container:
            parent = container
            plot.set('parent', container.ref())
        else:
            parent = self.ic
            plot.set('parent', self.ic.ref())
        if title is not None: plot.set('title', title)
        xdata_range = self.model(
            'DataRange1d',
            sources=[]
            )
        ydata_range = self.model(
            'DataRange1d',
            sources=[]
            )
        axisclass = 'LinearAxis'
        if is_x_date: axisclass = 'LinearDateAxis'
        xaxis = self.model(
            axisclass, orientation='bottom', ticks=3,
            data_range=xdata_range.ref(), parent=plot.ref())
        axisclass = 'LinearAxis'
        if is_y_date: axisclass = 'LinearDateAxis'
        yaxis = self.model(
            axisclass, orientation='left', ticks=3,
            data_range=ydata_range.ref(), parent=plot.ref())
        pantool = self.model(
            'PanTool',
            dataranges=[xdata_range.ref(), ydata_range.ref()],
            dimensions=['width', 'height']
            )
        zoomtool = self.model(
            'ZoomTool',
            dataranges=[xdata_range.ref(), ydata_range.ref()],
            dimensions=['width', 'height']
            )
        selecttool = self.model(
            'SelectionTool',
            renderers=[])
        selectoverlay = self.model(
            'BoxSelectionOverlay',
            tool=selecttool.ref())
        plot.set('renderers', [])
        plot.set('axes', [xaxis.ref(), yaxis.ref()])
        plot.set('tools', [pantool.ref(), zoomtool.ref(), selecttool.ref()])
        plot.set('overlays', [selectoverlay.ref()])
        output = XYPlot(
            plot, xdata_range, ydata_range,
            xaxis, yaxis, pantool, zoomtool,
            selecttool, selectoverlay, parent,
            plotclient=self)
        return output

    def clf(self):
        self._plot = None
    def clear(self):
        self._plot = None
    def figure(self):
        self._plot = None
    def plot_dates(self, *args, **kwargs):
        kwargs['is_x_date'] = True
        return self.plot(*args, **kwargs)

    def scatter(self, *args, **kwargs):
        kwargs['scatter'] = True
        return self.plot(*args, **kwargs)

    def plot(self, x, y=None, color=None, title=None, width=300, height=300,
             scatter=False, is_x_date=False, is_y_date=False,
             data_source=None, container=None):
        if not self._hold:
            self.figure()
        if not self._plot:
            self._plot =self._newxyplot(
                title=title,
                width=width, height=height,
                is_x_date=is_x_date, is_y_date=is_y_date,
                container=container
                )
        self._plot.plot(x, y=y, color=color,
                        data_source=data_source,
                        scatter=scatter
                        )
        return self._plot

    def pandastable(self, source, sort=[], groups=[],
                    agg='sum', width=600, offset=0, length=100,
                    height=400, container=None):
        if container is None:
            parent = self.ic
        else:
            parent = container
        if isinstance(source, pandas.DataFrame):
            source = self.model('PandasDataSource', df=source)
            source.update()
        table = self.model('PandasPivot',
                           pandassourceobj=source,
                           sort=sort, groups=groups,agg=agg,
                           offset=offset,length=length,
                           width=width, height=height)
        if self.bbclient:
            self.bbclient.create(table)
        if container is None:
            self.show(table)
        return PandasTable(table, self)

    def table(self, data_source, columns, title=None,
              width=600, height=300, container=None):
        if container is None:
            parent = self.ic
        else:
            parent = container
        table = self.model(
            'DataTable', data_source=data_source.ref(),
            columns=columns, parent=parent.ref(),
            width=width,
            height=height)
        if self.bbclient:
            self.bbclient.update(table)
        if container is None:
            self.show(table)

    def _add_source_to_range(self, data_source, columns, range):
        sources = range.get('sources')
        added = False
        for source in sources:
            if source['ref'] == data_source:
                newcolumns = np.unique1d(columns, source['columns']).tolist()
                source['columns'] = newcolumns
                added = True
        if not added:
            sources.append({'ref' : data_source.ref(), 'columns' : columns})

    def grid(self, plots, title=None):
        container = self.model(
            'GridPlotContainer',
            parent=self.ic.ref())
        if title is not None:
            container.set('title', title)
        flatplots = []
        for row in plots:
            for plot in row:
                flatplots.append(plot.plotmodel)
        for plot in flatplots:
            plot.set('parent', container.ref())
        plotrefs = [[x.plotmodel.ref() for x in row] for row in plots]
        container.set('children', plotrefs)
        if self.bbclient:
            to_update = [self.ic, container]
            to_update.extend(flatplots)
            self.bbclient.upsert_all(to_update)
        self.show(container)
        return GridPlot(container, plots, title, self)

    def show(self, plot):
        if self.bbclient:
            self.ic.pull()
        children = self.ic.get('children')
        if children is None: children = []
        if plot.get('id') not in [x['id'] for x in children]:
            children.insert(0, plot.ref())
        self.ic.set('children', children)
        if self.bbclient:
            self.bbclient.update(self.ic)

    def clearic(self):
        self.ic.set('children', [])
        if self.bbclient:
            self.bbclient.update(self.ic)

    def html(self, script_paths=None,
             css_paths=None, js_snippets=[],
             html_snippets=[], template="base.html",
             ):
        import jinja2
        if script_paths is None:
            script_paths = dump.script_paths
        if css_paths is None:
            css_paths=dump.css_paths
        template = get_template(template)
        result = template.render(
            rawjs=dump.inline_scripts(script_paths).decode('utf8'),
            rawcss=dump.inline_css(css_paths).decode('utf8'),
            js_snippets=js_snippets,
            html_snippets=html_snippets
            )
        return result

    def make_html(self, all_models, model=None, template="base.html",
                  script_paths=None, css_paths=None):
        if model is None:
            model = self.ic
        elementid = str(uuid.uuid4())
        plot_js = get_template('plots.js').render(
            elementid=elementid,
            modelid=model.id,
            all_models=serialize_json([x.to_broadcast_json()\
                                       for x in all_models]),
            modeltype=model.typename,
            )
        plot_div = get_template('plots.html').render(
            elementid=elementid
            )
        result = self.html(js_snippets=[plot_js],
                           template=template,
                           html_snippets=[plot_div],
                           script_paths=script_paths,
                           css_paths=css_paths
                           )
        return result

    def htmldump(self, path=None):
        """if inline, path is a filepath, otherwise,
        path is a dir
        """
        html = self.make_html(self.models.values())
        if path:
            with open(path, "w+") as f:
                f.write(html.encode("utf-8"))
        else:
            return html.encode("utf-8")


def get_template(filename):
    import jinja2
    template = os.path.join(os.path.dirname(__file__),
                            'templates',
                            filename,
                            )
    with open(template) as f:
        return jinja2.Template(f.read())

bbmodel.load_special_types()<|MERGE_RESOLUTION|>--- conflicted
+++ resolved
@@ -349,13 +349,7 @@
         if split.scheme == 'http':
             return "ws://%s/bokeh/sub" % split.netloc
         else:
-<<<<<<< HEAD
             return "wss://%s/bokeh/sub" % split.netloc
-        
-=======
-            return "wss://%s:5006/bokeh/sub" % split.netloc
-
->>>>>>> 2f602f0c
     def update_userinfo(self):
         url = urlparse.urljoin(self.root_url, '/bokeh/userinfo/')
         self.userinfo = self.session.get(url, verify=False).json
