from __future__ import absolute_import
from ..model import Model

from ..properties import (Any, Dict, Float, String, Int, Bool)

class TileSource(Model):
    """ A base class for all tile source types. ``TileSource`` is
    not generally useful to instantiate on its own. In general, tile sources are used as a required input for ``TileRenderer``.

     Subclasses should have these properties as well:
     x_origin_offset = Float
     y_origin_offset = Float
     initial_resolution = Float
    """

    _args = ('url', 'tile_size', 'min_zoom', 'max_zoom', 'extra_url_vars')

    url = String("", help="""
    tile service url (example: http://c.tile.openstreetmap.org/{Z}/{X}/{Y}.png)
    """)

    tile_size = Int(default=256, help="""
    tile size in pixels (e.g. 256)
    """)

    min_zoom = Int(default=0, help="""
    the minimum zoom level for the tile layer. This is the most "zoomed-out" level.
    """)

    max_zoom = Int(default=30, help="""
    the maximum zoom level for the tile layer. This is the most "zoomed-in" level.
    """)

    extra_url_vars = Dict(String, Any, help="""
    A dictionary that maps url variable template keys to values.
    These variables are useful for parts of tile urls which do not change from tile to tile (e.g. server host name, or layer name).
    """)

    attribution = String("", help="""
    data provider attribution content.  This can include HTML content.
    """)

class MercatorTileSource(TileSource):
    """``MercatorTileSource`` is not generally useful to instantiate on its own, but is the parent class of mercator tile services (e.g. ``WMTSTileSource``).
    """

    _args = ('url', 'tile_size', 'min_zoom', 'max_zoom', 'x_origin_offset', 'y_origin_offset', 'extra_url_vars', 'initial_resolution')

    x_origin_offset = Float(default=20037508.34, help="""
    x offset in plot coordinates
    """)

    y_origin_offset = Float(default=20037508.34, help="""
    y offset in plot coordinates
    """)

    initial_resolution = Float(default=156543.03392804097, help="""
    resolution (plot_units / pixels) of minimum zoom level of tileset projection. None to auto-compute.
    """)

class TMSTileSource(MercatorTileSource):
    """
    The TMSTileSource contains tile config info and provides urls for tiles based on a templated url (ex. http://your.tms.server.host/{Z}/{X}/{Y}.png).
    The defining feature of TMS is the tile-origin in located at the bottom-left.

    The TMSTileSource can also be helpful in implementing tile renderers for custom tile sets, including non-spatial datasets.
    """
    pass

class WMTSTileSource(MercatorTileSource):
    """
    The ``WMTSTileSource`` behaves much like ``TMSTileSource`` but has its tile-origin in the top-left.
    This is the most common used tile source for web mapping applications.
    Such companies as Google, MapQuest, Stamen, Esri, and OpenStreetMap provide service which use the WMTS specification.

    Example url: http://c.tile.openstreetmap.org/{Z}/{X}/{Y}.png
    """
    pass

class QUADKEYTileSource(MercatorTileSource):
    """
    The QUADKEYTileSource has the same tile origin as the WMTSTileSource but requests tiles using a `quadkey` argument instead of X,Y,Z.

    Example url: http://your.quadkey.tile.host/{Q}.png
    """
    pass

class BBoxTileSource(MercatorTileSource):
    """
    The BBoxTileSource has the same default tile origin as the WMTSTileSource but requested tiles use a {XMIN}, {YMIN}, {XMAX}, {YMAX}.

    Example url: http://your.custom.tile.serivce?bbox={XMIN},{YMIN},{XMAX},{YMAX}
    """
<<<<<<< HEAD
    pass

# tile providers -----------------------------------------------------------------
stamen_toner = WMTSTileSource(url='http://tile.stamen.com/toner/{Z}/{X}/{Y}.png', attribution="""
Map tiles by <a href="http://stamen.com">Stamen Design</a>, under <a href="http://creativecommons.org/licenses/by/3.0">CC BY 3.0</a>. Data by <a href="http://openstreetmap.org">OpenStreetMap</a>, under <a href="http://www.openstreetmap.org/copyright">ODbL</a>
""")

stamen_toner_labels = WMTSTileSource(url='http://tile.stamen.com/toner-labels/{Z}/{X}/{Y}.png', attribution="""
Map tiles by <a href="http://stamen.com">Stamen Design</a>, under <a href="http://creativecommons.org/licenses/by/3.0">CC BY 3.0</a>. Data by <a href="http://openstreetmap.org">OpenStreetMap</a>, under <a href="http://www.openstreetmap.org/copyright">ODbL</a>
""")

stamen_terrain = WMTSTileSource(url='http://tile.stamen.com/terrain/{Z}/{X}/{Y}.png', attribution="""Map tiles by <a href="http://stamen.com">Stamen Design</a>, under <a href="http://creativecommons.org/licenses/by/3.0">CC BY 3.0</a>. Data by <a href="http://openstreetmap.org">OpenStreetMap</a>, under <a href="http://creativecommons.org/licenses/by-sa/3.0">CC BY SA</a>.
""")
=======
    use_latlon = Bool(default=False, help="""
    Flag which indicates option to output {XMIN},{YMIN},{XMAX},{YMAX} in meters or latitude and longitude.
    """)
>>>>>>> b38e9c84
<|MERGE_RESOLUTION|>--- conflicted
+++ resolved
@@ -91,8 +91,9 @@
 
     Example url: http://your.custom.tile.serivce?bbox={XMIN},{YMIN},{XMAX},{YMAX}
     """
-<<<<<<< HEAD
-    pass
+    use_latlon = Bool(default=False, help="""
+    Flag which indicates option to output {XMIN},{YMIN},{XMAX},{YMAX} in meters or latitude and longitude.
+    """)
 
 # tile providers -----------------------------------------------------------------
 stamen_toner = WMTSTileSource(url='http://tile.stamen.com/toner/{Z}/{X}/{Y}.png', attribution="""
@@ -104,9 +105,4 @@
 """)
 
 stamen_terrain = WMTSTileSource(url='http://tile.stamen.com/terrain/{Z}/{X}/{Y}.png', attribution="""Map tiles by <a href="http://stamen.com">Stamen Design</a>, under <a href="http://creativecommons.org/licenses/by/3.0">CC BY 3.0</a>. Data by <a href="http://openstreetmap.org">OpenStreetMap</a>, under <a href="http://creativecommons.org/licenses/by-sa/3.0">CC BY SA</a>.
-""")
-=======
-    use_latlon = Bool(default=False, help="""
-    Flag which indicates option to output {XMIN},{YMIN},{XMAX},{YMAX} in meters or latitude and longitude.
-    """)
->>>>>>> b38e9c84
+""")