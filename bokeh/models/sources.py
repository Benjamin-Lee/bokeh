from __future__ import absolute_import

from ..plot_object import PlotObject
from ..properties import HasProps
from ..properties import Any, Int, String, Instance, List, Dict, Either

class DataSource(PlotObject):
    """ Base class for data sources """
    # List of names of the fields of each tuple in self.data
    # ordering is incoporated here
    column_names = List(String)
    selected = List(Int) # index of selected points

    def columns(self, *columns):
        """ Returns a ColumnsRef object that points to a column or set of
        columns on this data source
        """
        return ColumnsRef(source=self, columns=list(columns))

class ColumnsRef(HasProps):
    source = Instance(DataSource)
    columns = List(String)

class ColumnDataSource(DataSource):
    # Maps names of columns to sequences or arrays
    data = Dict(String, Any)

    # Maps field/column name to a DataRange or FactorRange object. If the
    # field is not in the dict, then a range is created automatically.
<<<<<<< HEAD
    # TODO (bev) completely unused AFAIK but need to verify before removal
    cont_ranges = Dict(String, Instance(".objects.Range"))
    discrete_ranges = Dict(String, Instance(".objects.Range"))
=======
    cont_ranges = Dict(String, Instance(".models.Range"))
    discrete_ranges = Dict(String, Instance(".models.Range"))
>>>>>>> 67b23af5

    def __init__(self, *args, **kw):
        """ Modify the basic DataSource/PlotObj constructor so that if we
        are called with a single argument that is a dict, then we treat
        that implicitly as our "data" attribute.
        """
        if len(args) == 1 and "data" not in kw:
            kw["data"] = args[0]
        # TODO (bev) invalid to pass args and "data", check and raise exception
        raw_data = kw.pop("data", {})
        if not isinstance(raw_data, dict):
            import pandas as pd
            if isinstance(raw_data, pd.DataFrame):
                raw_data = self.from_df(raw_data)
            else:
                raise ValueError("expected a dict or pandas.DataFrame, got %s" % raw_data)
        for name, data in raw_data.items():
            self.add(data, name)
        super(ColumnDataSource, self).__init__(**kw)

    @classmethod
    def from_df(cls, raw_data):
        dfindex = raw_data.index
        new_data = {}
        for colname in raw_data:
            new_data[colname] = raw_data[colname].tolist()
        if dfindex.name:
            new_data[dfindex.name] = dfindex.tolist()
        elif dfindex.names and not all([x is None for x in dfindex.names]):
            new_data["_".join(dfindex.names)] = dfindex.tolist()
        else:
            new_data["index"] = dfindex.tolist()
        return new_data

    def to_df(self):
        """convert data source to pandas dataframe
        local import of pandas because of possible compatability issues (pypy?)
        if we have column_names set, we use those, otherwise we let
        pandas infer the column names.  column_names can be used to
        either order or filter the columns here.
        """
        import pandas as pd
        if self.column_names:
            return pd.DataFrame(self.data, columns=self.column_names)
        else:
            return pd.DataFrame(self.data)

    def add(self, data, name=None):
        """ Appends the data to the list of columns.  Returns the name
        that was inserted.
        """
        if name is None:
            n = len(self.data)
            while "Series %d"%n in self.data:
                n += 1
            name = "Series %d"%n
        self.column_names.append(name)
        self.data[name] = data
        return name

    def remove(self, name):
        try:
            self.column_names.remove(name)
            del self.data[name]
        except (ValueError, KeyError):
            import warnings
            warnings.warn("Unable to find column '%s' in data source" % name)

    def push_notebook(self):
        from IPython.core import display
        from bokeh.protocol import serialize_json
        id = self.ref['id']
        model = self.ref['type']
        json = serialize_json(self.vm_serialize())
        js = """
            var ds = Bokeh.Collections('{model}').get('{id}');
            var data = {json};
            ds.set(data);
        """.format(model=model, id=id, json=json)
        display.display_javascript(js, raw=True)

class ServerDataSource(DataSource):
    data_url = String()
    owner_username = String()

    # allow us to add some data that isn't on the remote source
    # and join it to the remote data
    data = Dict(String, Any)

    # Paramters of data transformation operations
    # The 'Any' is used to pass primtives around.  Minimally, a tag to say which downsample routine to use.  In some downsamplers, parameters are passed this way too.
    # TODO: Find/create a property type for 'any primitive/atomic value'
    transform = Dict(String,Either(Instance(PlotObject), Any))<|MERGE_RESOLUTION|>--- conflicted
+++ resolved
@@ -27,14 +27,9 @@
 
     # Maps field/column name to a DataRange or FactorRange object. If the
     # field is not in the dict, then a range is created automatically.
-<<<<<<< HEAD
     # TODO (bev) completely unused AFAIK but need to verify before removal
-    cont_ranges = Dict(String, Instance(".objects.Range"))
-    discrete_ranges = Dict(String, Instance(".objects.Range"))
-=======
     cont_ranges = Dict(String, Instance(".models.Range"))
     discrete_ranges = Dict(String, Instance(".models.Range"))
->>>>>>> 67b23af5
 
     def __init__(self, *args, **kw):
         """ Modify the basic DataSource/PlotObj constructor so that if we
