--- conflicted
+++ resolved
@@ -217,16 +217,6 @@
     """)
 
     # Paramters of data transformation operations
-<<<<<<< HEAD
-    # The 'Any' is used to pass primtives around.  Minimally, a tag to say which downsample routine to use.  In some downsamplers, parameters are passed this way too.
-    # TODO: Find/create a property type for 'any primitive/atomic value'
-    transform = Dict(String,Either(Instance(PlotObject), Any))
-
-    #blaze parts
-    expr = Dict(String, Any())
-    namespace = Dict(String, Any())
-    polling_interval = Int() # in millis
-=======
     # The 'Any' is used to pass primtives around.
     # TODO: (jc) Find/create a property type for 'any primitive/atomic value'
     transform = Dict(String,Either(Instance(PlotObject), Any), help="""
@@ -235,4 +225,8 @@
     The associated valuse is minimally a tag that says which downsample routine
     to use.  For some downsamplers, parameters are passed this way too.
     """)
->>>>>>> a2150c14
+
+    #blaze parts
+    expr = Dict(String, Any())
+    namespace = Dict(String, Any())
+    polling_interval = Int() # in millis