--- conflicted
+++ resolved
@@ -102,23 +102,12 @@
             components({"Plot 1": plot1, "Plot 2": plot2}, wrap_script=False, wrap_plot_info=False)
             # => (javascript, {"Plot 1": plot1_dict, "Plot 2": plot2_dict})
     '''
-<<<<<<< HEAD
-    from .document import Document
-    if isinstance(plot_objects, (PlotObject, Document)):
-        plot_objects = [plot_objects]
-    if resources is not None:
-        warn('Because the ``resources`` argument is no longer needed, '
-             'it is deprecated and will be removed in'
-             'a future version.', DeprecationWarning, stacklevel=2)
-    custom_models = {}
-    all_models = []
-=======
-    all_models, plots, plot_info, divs = _get_components(plot_objects, resources)
+    custom_models, all_models, plots, plot_info, divs = _get_components(plot_objects, resources)
 
     if wrap_script:
-        script = _get_script(all_models, plots)
+        script = _get_script(custom_models, all_models, plots)
     else:
-        script = _get_js(all_models, plots)
+        script = _get_js(custom_models, all_models, plots)
     script = encode_utf8(script)
 
     if wrap_plot_info:
@@ -130,8 +119,8 @@
 def _get_components(plot_objects, resources=None):
     plot_objects = _check_components_input(plot_objects, resources)
 
+    custom_models = {}
     all_models = dict()
->>>>>>> 70455c46
     plots = []
 
     if isinstance(plot_objects, Sequence):
@@ -145,37 +134,17 @@
             plot_info = plots[0]
         else:
             divs = tuple(divs)
-<<<<<<< HEAD
-    elif isinstance(plot_objects, dict) and \
-         all(isinstance(x, string_types) for x in plot_objects.keys()) and \
-         all(isinstance(x, (PlotObject, Document)) for x in plot_objects.values()):
-=======
             plot_info = tuple(plots)
 
     if isinstance(plot_objects, dict):
->>>>>>> 70455c46
         divs = {}
         plot_info = {}
         for key in plot_objects.keys():
             elementid = str(uuid.uuid4())
-<<<<<<< HEAD
-            _append_plot(custom_models, all_models, plots, plot_objects[key], elementid)
+            plot_info[key] = _append_plot(custom_models, all_models, plots, plot_objects[key], elementid)
             divs = _append_div(elementid, divs, key)
-    else:
-        raise ValueError('Input must be a PlotObject, a Sequence of PlotObjects, or a mapping of string to PlotObjects')
-
-    return _component_pair(custom_models, all_models, plots, divs)
-
-def _component_pair(custom_models, all_models, plots, divs):
-    js = PLOT_JS.render(
-        custom_models = custom_models,
-        all_models = serialize_json(all_models),
-        plots = plots
-=======
-            plot_info[key] = _append_plot(all_models, plots, plot_objects[key], elementid)
-            divs = _append_div(elementid, divs, key)
-
-    return list(all_models.values()), plots, plot_info, divs
+
+    return custom_models, list(all_models.values()), plots, plot_info, divs
 
 
 def _check_components_input(plot_objects, resources=None):
@@ -206,17 +175,17 @@
     return plot_objects
 
 
-def _get_js(all_models, plots):
+def _get_js(custom_models, all_models, plots):
     js = PLOT_JS.render(
+        custom_models=custom_models,
         all_models=serialize_json(all_models),
         plots=plots
->>>>>>> 70455c46
     )
     return _wrap_in_function(js)
 
 
-def _get_script(all_models, plots):
-    js = _get_js(all_models, plots)
+def _get_script(custom_models, all_models, plots):
+    js = _get_js(custom_models, all_models, plots)
     script = PLOT_SCRIPT.render(
         plot_js=js,
     )
@@ -246,7 +215,6 @@
 
 def _append_plot(custom_models, all_models, plots, plot_object, elementid):
     ref = plot_object.ref
-<<<<<<< HEAD
 
     from .document import Document
     if isinstance(plot_object, Document):
@@ -261,14 +229,10 @@
             impl = "['%s', {}]" % _escape_code(impl)
             custom_models[obj.__class__.__name__] = impl
 
-    all_models.extend(plot_object.dump())
-
-    plots.append({
-=======
     for item in plot_object.dump():
         all_models[item['id']] = item
+
     plot_info = {
->>>>>>> 70455c46
         'modelid': ref["id"],
         'elementid': elementid,
         'modeltype': ref["type"]
