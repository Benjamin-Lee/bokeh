""" Collection of core plotting objects, which can be represented in the
Javascript layer.  The object graph formed by composing the objects in
this module can be stored as a backbone.js model graph, and stored in a
plot server or serialized into JS for embedding in HTML or an IPython
notebook.
"""
from __future__ import absolute_import

import logging
logger = logging.getLogger(__file__)

import warnings

import numpy as np
from six import string_types

from . import _glyph_functions
from .enums import DatetimeUnits, Dimension, Location, MapType, Orientation, Units
from .glyphs import BaseGlyph
from .mixins import LineProps, TextProps
from .plot_object import PlotObject
from .properties import (
    Datetime, HasProps, Dict, Enum, Either, Float, Instance, Int,
    List, String, Color, Include, Bool, Tuple, Any
)
from . import palettes
from .query import find
from .utils import nice_join

# TODO (bev) dupe, move to utils
class _list_attr_splat(list):
    def __setattr__(self, attr, value):
        for x in self:
            setattr(x, attr, value)

class DataSource(PlotObject):
    """ Base class for data sources """
    # List of names of the fields of each tuple in self.data
    # ordering is incoporated here
    column_names = List(String)
    selected = List(Int) # index of selected points

    def columns(self, *columns):
        """ Returns a ColumnsRef object that points to a column or set of
        columns on this data source
        """
        return ColumnsRef(source=self, columns=list(columns))

class ColumnsRef(HasProps):
    source = Instance(DataSource)
    columns = List(String)

class ColumnDataSource(DataSource):
    # Maps names of columns to sequences or arrays
    data = Dict(String, Any)

    # Maps field/column name to a DataRange or FactorRange object. If the
    # field is not in the dict, then a range is created automatically.
    cont_ranges = Dict(String, Instance(".objects.Range"))
    discrete_ranges = Dict(String, Instance(".objects.Range"))

    def __init__(self, *args, **kw):
        """ Modify the basic DataSource/PlotObj constructor so that if we
        are called with a single argument that is a dict, then we treat
        that implicitly as our "data" attribute.
        """
        if len(args) == 1 and "data" not in kw:
            kw["data"] = args[0]
        raw_data = kw.pop("data", {})
        if not isinstance(raw_data, dict):
            import pandas as pd
            if isinstance(raw_data, pd.DataFrame):
                raw_data = self.from_df(raw_data)
            else:
                raise ValueError("expected a dict or pandas.DataFrame, got %s" % raw_data)
        for name, data in raw_data.items():
            self.add(data, name)
        super(ColumnDataSource, self).__init__(**kw)

    @classmethod
    def from_df(cls, raw_data):
        dfindex = raw_data.index
        new_data = {}
        for colname in raw_data:
            new_data[colname] = raw_data[colname].tolist()
        if dfindex.name:
            new_data[dfindex.name] = dfindex.tolist()
        elif dfindex.names and not all([x is None for x in dfindex.names]):
            new_data["_".join(dfindex.names)] = dfindex.tolist()
        else:
            new_data["index"] = dfindex.tolist()
        return new_data

    def to_df(self):
        """convert data source to pandas dataframe
        local import of pandas because of possible compatability issues (pypy?)
        if we have column_names set, we use those, otherwise we let
        pandas infer the column names.  column_names can be used to
        either order or filter the columns here.
        """
        import pandas as pd
        if self.column_names:
            return pd.DataFrame(self.data, columns=self.column_names)
        else:
            return pd.DataFrame(self.data)

    def add(self, data, name=None):
        """ Appends the data to the list of columns.  Returns the name
        that was inserted.
        """
        if name is None:
            n = len(self.data)
            while "Series %d"%n in self.data:
                n += 1
            name = "Series %d"%n
        self.column_names.append(name)
        self.data[name] = data
        return name

    def remove(self, name):
        try:
            self.column_names.remove(name)
            del self.data[name]
        except (ValueError, KeyError):
            warnings.warn("Unable to find column '%s' in datasource" % name)

class ServerDataSource(DataSource):
    data_url = String()
    owner_username = String()

    # allow us to add some data that isn't on the remote source
    # and join it to the remote data
    data = Dict(String, Any)

    # Paramters of data transformation operations
    # The 'Any' is used to pass primtives around.  Minimally, a tag to say which downsample routine to use.  In some downsamplers, parameters are passed this way too.
    # TODO: Find/create a property type for 'any primitive/atomic value'
    transform = Dict(String,Either(Instance(PlotObject), Any))

class Range(PlotObject):
    pass

class Range1d(Range):
    """ Represents a fixed range [start, end] in a scalar dimension. """
    start = Either(Float, Datetime, Int)
    end = Either(Float, Datetime, Int)

class DataRange(Range):
    sources = List(Instance(ColumnsRef))

    def finalize(self, models):
        props = super(DataRange, self).finalize(models)
        props['sources'] = [ ColumnsRef(**source) for source in props['sources'] ]
        return props

class DataRange1d(DataRange):
    """ Represents an auto-fitting range in a scalar dimension. """
    rangepadding = Float(0.1)
    start = Float
    end = Float

class FactorRange(Range):
    """ Represents a range in a categorical dimension """
    factors = List(Any)

class Renderer(PlotObject):
    pass

class Ticker(PlotObject):
    """ Base class for all ticker types. """
    num_minor_ticks = Int(5)

class AdaptiveTicker(Ticker):
    """ Generate nice round ticks at any magnitude.

    Creates ticks that are `base` multiples of a set of given
    mantissas. For example, with base=10 and mantissas=[1, 2, 5] this
    ticker will generate the sequence:

            ..., 0.1, 0.2, 0.5, 1, 2, 5, 10, 20, 50, 100, ...

    Attributes:
        base (float) : multiplier for scaling mantissas
        mantissas list(float) : numbers to generate multiples of
        min_interval (float) : smallest interval between two ticks
        max_interval (float) : largest interval between two ticks

    """
    base = Float(10.0)
    mantissas = List(Float, [2, 5, 10])
    min_interval = Float(0.0)
    max_interval = Float(100.0)

class CompositeTicker(Ticker):
    """ Combine different tickers at different scales.

    Uses the `min_interval` and `max_interval` interval attributes of the
    tickers to order the tickers. The supplied tickers should be in order.
    Specifically, if S comes before T, then it should be the case that:

        S.get_max_interval() < T.get_min_interval()

    Attributes:
        tickers (Ticker) : a list of tickers in increasing interval size

    """
    tickers = List(Instance(Ticker))

class SingleIntervalTicker(Ticker):
    """ Generate evenly spaced ticks at a fixed interval regardless of scale.

    Attributes:
        interval (float) : interval between two ticks
    """
    interval = Float

class DaysTicker(Ticker):
    """ Generate ticks spaced apart by specific, even multiples of days.

    Attributes:
        days (int) : intervals of days to use

    """
    days = List(Int)

class MonthsTicker(Ticker):
    """ Generate ticks spaced apart by specific, even multiples of months.

    Attributes:
        months (int) : intervals of months to use

    """
    months = List(Int)

class YearsTicker(Ticker):
    """ Generate ticks spaced even numbers of years apart. """
    pass

class BasicTicker(Ticker):
    """ Generate ticks on a linear scale. """
    pass

class LogTicker(Ticker):
    """ Generate ticks on a log scale. """
    pass

class CategoricalTicker(Ticker):
    """ Generate ticks for categorical ranges. """
    pass

class DatetimeTicker(Ticker):
    """ Generate nice ticks across different date and time scales. """
    pass

class TickFormatter(PlotObject):
    """ Base class for all tick formatter types. """
    pass

class BasicTickFormatter(TickFormatter):
    """ Format ticks as generic numbers from a continuous numeric range

    Attributes:
        precision ('auto' or int) : how many digits of precision to display
        use_scientific (bool) : whether to switch to scientific notation
            when to switch controlled by `power_limit_low` and `power_limit_high`
        power_limit_high (int) : use scientific notation on numbers this large
        power_limit_low (int) : use scientific notation on numbers this small

    """
    precision = Either(Enum('auto'), Int)
    use_scientific = Bool(True)
    power_limit_high = Int(5)
    power_limit_low = Int(-3)

class LogTickFormatter(TickFormatter):
    """ Format ticks as powers of 10.

    Often useful in conjuction with a `LogTicker`

    """
    pass

class CategoricalTickFormatter(TickFormatter):
    """ Format ticks as categories from categorical ranges"""
    pass

class DatetimeTickFormatter(TickFormatter):
    """ Represents a categorical tick formatter for an axis object """
    formats = Dict(Enum(DatetimeUnits), List(String))

class ColorMapper(PlotObject):
    ''' Base class for color mapper objects. '''
    pass

class LinearColorMapper(ColorMapper):

    # TODO (bev) use Array property
    palette = Any # Array
    low = Float
    high = Float

    reserve_color = Color("#ffffff") #TODO: What is the color code for transparent???

    def __init__(self, *args, **kwargs):
        pal = args[0] if len(args) > 0 else kwargs.get('palette', [])
        
        if isinstance(pal, string_types):
            palette = getattr(palettes, pal, None)
            if palette is None:
                raise ValueError("Unknown palette name '%s'" % pal)
            kwargs['palette'] = np.array(palette)
        else:
            if not all(isinstance(x, string_types) and x.startswith('#') for x in pal):
                raise ValueError("Malformed palette: '%s'" % pal)
            kwargs['palette'] = np.array(pal)

        super(LinearColorMapper, self).__init__(**kwargs)

    def map_from_index(self, indices):
        return self.palette[np.array(indices)]

    def map_from_value(self, values):
        x = np.array(values)

        if self.low: low = self.low
        else: low = min(values)

        if self.high: high = self.high
        else: high = max(values)

        N = len(self.palette)
        scale = N/float(high-low)
        offset = -scale*low

        indices = np.floor(x*scale+offset).astype('int')
        indices[indices==len(self.palette)] -= 1
        return self.palette[indices]

    def reverse(self):
        self.palette = self.palette[::-1]

class Glyph(Renderer):
    __view_model__ = "GlyphRenderer" # TODO: rename Glyph -> GlyphRenderer and remove this

    server_data_source = Instance(ServerDataSource)
    data_source = Instance(DataSource)
    x_range_name = String('default')
    y_range_name = String('default')

    # How to intepret the values in the data_source
    units = Enum(Units)

    glyph = Instance(BaseGlyph)

    # Optional glyph used when data is selected.
    selection_glyph = Instance(BaseGlyph)
    # Optional glyph used when data is unselected.
    nonselection_glyph = Instance(BaseGlyph)

<<<<<<< HEAD
    def vm_serialize(self):
        # Glyphs need to serialize their state a little differently,
        # because the internal glyph instance is turned into a glyphspec
        data =  {"id" : self._id,
                 "data_source": self.data_source,
                 "server_data_source" : self.server_data_source,
                 "x_range_name": self.x_range_name,
                 "y_range_name": self.y_range_name,
                 "glyphspec": self.glyph.to_glyphspec(),
                 "name": self.name,
                 }
        data.update(self.glyph.changed_properties_with_values())
        if self.selection_glyph:
            data['selection_glyphspec'] = self.selection_glyph.to_glyphspec()
        if self.nonselection_glyph:
            data['nonselection_glyphspec'] = self.nonselection_glyph.to_glyphspec()
        return data

    def finalize(self, models):
        props = super(Glyph, self).finalize(models)

        if hasattr(self, "_special_props"):
            glyphspec = self._special_props.pop('glyphspec', None)
            if glyphspec is not None:
                cls = PlotObject.get_class(glyphspec.pop('type'))
                props['glyph'] = cls(**glyphspec)

            selection_glyphspec = self._special_props.pop('selection_glyphspec', None)
            if selection_glyphspec is not None:
                cls = PlotObject.get_class(selection_glyphspec.pop('type'))
                props['selection_glyph'] = cls(**selection_glyphspec)

            nonselection_glyphspec = self._special_props.pop('nonselection_glyphspec', None)
            if nonselection_glyphspec is not None:
                cls = PlotObject.get_class(nonselection_glyphspec.pop('type'))
                props['nonselection_glyph'] = cls(**nonselection_glyphspec)

        return props

=======
>>>>>>> 2e8d8fd2
class Widget(PlotObject):
    disabled = Bool(False)

class Canvas(PlotObject):
    # TODO (bev) remove default dims here, see #561
    def __init__(self, canvas_height=600, canvas_width=600, **kwargs):
        kwargs['canvas_width'] = canvas_width
        kwargs['canvas_height'] = canvas_height
        super(Canvas, self).__init__(**kwargs)
    botton_bar = Bool(True)
    canvas_height = Int(600)
    canvas_width = Int(600)
    map = Bool(False)
    use_hdpi = Bool(True)

class Plot(Widget):
    """ Object representing a plot, containing glyphs, guides, annotations.
    """

    def __init__(self, **kwargs):
        if 'border_symmetry' in kwargs:
            border_symmetry = kwargs.pop('border_symmetry')
            if border_symmetry is None: border_symmetry = ""
            kwargs.setdefault('h_symmetry', 'h' in border_symmetry or 'H' in border_symmetry)
            kwargs.setdefault('v_symmetry', 'v' in border_symmetry or 'V' in border_symmetry)
        super(Plot, self).__init__(**kwargs)

    def select(self, selector):
        ''' Query this object and all of its references for objects that
        match the given selector.

        Args:
            selector (JSON-like) :

        Returns:
            seq[PlotObject]

        '''
        return _list_attr_splat(find(self.references(), selector, {'plot': self}))

    def row(self, row, gridplot):
        ''' Return whether this plot is in a given row of a GridPlot.

        Args:
            row (int) : index of the row to test
            gridplot (GridPlot) : the GridPlot to check

        Returns:
            bool

        '''
        return self in gridplot.row(row)

    def column(self, col, gridplot):
        ''' Return whether this plot is in a given column of a GridPlot.

        Args:
            col (int) : index of the column to test
            gridplot (GridPlot) : the GridPlot to check

        Returns:
            bool

        '''
        return self in gridplot.column(col)

    def add_layout(self, obj, place='center'):
        ''' Adds an object to the plot in a specified place.

        Args:
            obj (PlotObject) : the object to add to the Plot
            place (str, optional) : where to add the object (default: 'center')
                Valid places are: 'left', 'right', 'above', 'below', 'center'.

        Returns:
            None

        '''
        valid_places = ['left', 'right', 'above', 'below', 'center']
        if place not in valid_places:
            raise ValueError(
                "Invalid place '%s' specified. Valid place values are: %s" % (place, nice_join(valid_places))
            )

        if hasattr(obj, 'plot'):
            if obj.plot is not None:
                 raise ValueError("object to be added already has 'plot' attribute set")
            obj.plot = self

        self.renderers.append(obj)

        if place is not 'center':
            getattr(self, place).append(obj)

    def add_tools(self, *tools):
        ''' Adds an tools to the plot.

        Args:
            *tools (Tool) : the tools to add to the Plot

        Returns:
            None

        '''
        if not all(isinstance(tool, Tool) for tool in tools):
            raise ValueError("All arguments to add_tool must be Tool subclasses.")

        for tool in tools:
            if tool.plot is not None:
                 raise ValueError("tool %s to be added already has 'plot' attribute set" % tools)
            tool.plot = self
            self.tools.append(tool)

    def add_glyph(self, source, glyph, **kw):
        ''' Adds a glyph to the plot with associated data sources and ranges.

        This function will take care of creating and configurinf a Glyph object,
        and then add it to the plot's list of renderers.

        Args:
            source: (ColumnDataSource) : a data source for the glyphs to all use
            glyph (BaseGlyph) : the glyph to add to the Plot

        Keyword Arguments:
            Any additional keyword arguments are passed on as-is to the
            Glyph initializer.

        Returns:
            glyph : Glyph

        '''
        if not isinstance(glyph, BaseGlyph):
            raise ValueError("glyph arguments to add_glyph must be BaseGlyph subclass.")

        g = Glyph(data_source=source, glyph=glyph, **kw)
        self.renderers.append(g)
        return g

    data_sources = List(Instance(DataSource))

    x_range = Instance(Range)
    y_range = Instance(Range)
    x_mapper_type = String('auto')
    y_mapper_type = String('auto')

    extra_x_ranges = Dict(String, Instance(Range1d))
    extra_y_ranges = Dict(String, Instance(Range1d))

    title = String('')
    title_props = Include(TextProps)
    outline_props = Include(LineProps)

    # A list of all renderers on this plot; this includes guides as well
    # as glyph renderers
    renderers = List(Instance(Renderer))
    tools = List(Instance(".objects.Tool"))

    left = List(Instance(PlotObject))
    right = List(Instance(PlotObject))
    above = List(Instance(PlotObject))
    below = List(Instance(PlotObject))

    toolbar_location = Enum(Location)

    plot_height = Int(600)
    plot_width = Int(600)

    background_fill = Color("white")
    border_fill = Color("white")

    min_border_top = Int(50)
    min_border_bottom = Int(50)
    min_border_left = Int(50)
    min_border_right = Int(50)
    min_border = Int(50)

    h_symmetry = Bool(True)
    v_symmetry = Bool(False)

    annular_wedge     = _glyph_functions.annular_wedge
    annulus           = _glyph_functions.annulus
    arc               = _glyph_functions.arc
    asterisk          = _glyph_functions.asterisk
    bezier            = _glyph_functions.bezier
    circle            = _glyph_functions.circle
    circle_cross      = _glyph_functions.circle_cross
    circle_x          = _glyph_functions.circle_x
    cross             = _glyph_functions.cross
    diamond           = _glyph_functions.diamond
    diamond_cross     = _glyph_functions.diamond_cross
    image             = _glyph_functions.image
    image_rgba        = _glyph_functions.image_rgba
    image_url         = _glyph_functions.image_url
    inverted_triangle = _glyph_functions.inverted_triangle
    line              = _glyph_functions.line
    multi_line        = _glyph_functions.multi_line
    oval              = _glyph_functions.oval
    patch             = _glyph_functions.patch
    patches           = _glyph_functions.patches
    quad              = _glyph_functions.quad
    quadratic         = _glyph_functions.quadratic
    ray               = _glyph_functions.ray
    rect              = _glyph_functions.rect
    segment           = _glyph_functions.segment
    square            = _glyph_functions.square
    square_cross      = _glyph_functions.square_cross
    square_x          = _glyph_functions.square_x
    text              = _glyph_functions.text
    triangle          = _glyph_functions.triangle
    wedge             = _glyph_functions.wedge
    x                 = _glyph_functions.x

class GMapOptions(HasProps):
    lat = Float
    lng = Float
    zoom = Int(12)
    map_type = Enum(MapType)

class GMapPlot(Plot):
    map_options = Instance(GMapOptions)

class GeoJSOptions(HasProps):
    lat = Float
    lng = Float
    zoom = Int(12)

class GeoJSPlot(Plot):
    map_options = Instance(GeoJSOptions)

class GridPlot(Plot):
    """ A 2D grid of plots """

    children = List(List(Instance(Plot)))
    border_space = Int(0)

    def select(self, selector):
        ''' Query this object and all of its references for objects that
        match the given selector.

        Args:
            selector (JSON-like) :

        Returns:
            seq[PlotObject]

        '''
        return _list_attr_splat(find(self.references(), selector, {'gridplot': self}))

    def column(self, col):
        ''' Return a given column of plots from this GridPlot.

        Args:
            col (int) : index of the column to return

        Returns:
            seq[Plot] : column of plots

        '''
        try:
            return [row[col] for row in self.children]
        except:
            return []

    def row(self, row):
        ''' Return a given row of plots from this GridPlot.

        Args:
            rwo (int) : index of the row to return

        Returns:
            seq[Plot] : rwo of plots

        '''
        try:
            return self.children[row]
        except:
            return []


class GuideRenderer(Renderer):
    plot = Instance(Plot)

    def __init__(self, **kwargs):
        super(GuideRenderer, self).__init__(**kwargs)

        if self.plot is not None:
            if self not in self.plot.renderers:
                self.plot.renderers.append(self)

class Axis(GuideRenderer):
    type = String("axis")

    location = Either(Enum('auto'), Enum(Location))
    bounds = Either(Enum('auto'), Tuple(Float, Float))

    x_range_name = String('default')
    y_range_name = String('default')

    ticker = Instance(Ticker)
    formatter = Instance(TickFormatter)

    axis_label = String
    axis_label_standoff = Int
    axis_label_props = Include(TextProps)

    major_label_standoff = Int
    major_label_orientation = Either(Enum("horizontal", "vertical"), Float)
    major_label_props = Include(TextProps)

    axis_props = Include(LineProps)
    major_tick_props = Include(LineProps)

    major_tick_in = Int
    major_tick_out = Int

class ContinuousAxis(Axis):
    pass

class LinearAxis(ContinuousAxis):
    def __init__(self, ticker=None, formatter=None, **kwargs):
        if ticker is None:
            ticker = BasicTicker()
        if formatter is None:
            formatter = BasicTickFormatter()
        super(LinearAxis, self).__init__(ticker=ticker, formatter=formatter, **kwargs)

class LogAxis(ContinuousAxis):
    def __init__(self, ticker=None, formatter=None, **kwargs):
        if ticker is None:
            ticker = LogTicker(num_minor_ticks=10)
        if formatter is None:
            formatter = LogTickFormatter()
        super(LogAxis, self).__init__(ticker=ticker, formatter=formatter, **kwargs)

class CategoricalAxis(Axis):
    def __init__(self, ticker=None, formatter=None, **kwargs):
        if ticker is None:
            ticker = CategoricalTicker()
        if formatter is None:
            formatter = CategoricalTickFormatter()
        super(CategoricalAxis, self).__init__(ticker=ticker, formatter=formatter, **kwargs)

class DatetimeAxis(LinearAxis):
    axis_label = String("date")
    scale = String("time")
    num_labels = Int(8)
    char_width = Int(10)
    fill_ratio = Float(0.3)

    def __init__(self, ticker=None, formatter=None, **kwargs):
        if ticker is None:
            ticker = DatetimeTicker()
        if formatter is None:
            formatter = DatetimeTickFormatter()
        super(DatetimeAxis, self).__init__(ticker=ticker, formatter=formatter, **kwargs)

class Grid(GuideRenderer):
    """ 1D Grid component """
    type = String("grid")

    dimension = Int(0)
    bounds = String('auto')

    x_range_name = String('default')
    y_range_name = String('default')

    ticker = Instance(Ticker)

    grid_props = Include(LineProps)

class Tool(PlotObject):
    plot = Instance(Plot)

class PanTool(Tool):
    dimensions = List(Enum(Dimension), default=["width", "height"])

class WheelZoomTool(Tool):
    dimensions = List(Enum(Dimension), default=["width", "height"])

class PreviewSaveTool(Tool):
    pass

class ResetTool(Tool):
    pass

class ResizeTool(Tool):
    pass

class TapTool(Tool):
    names = List(String)
    always_active = Bool(True)

class CrosshairTool(Tool):
    pass

class BoxZoomTool(Tool):
    pass

class BoxSelectTool(Tool):
    renderers = List(Instance(Renderer))
    select_every_mousemove = Bool(True)
    dimensions = List(Enum(Dimension), default=["width", "height"])

class BoxSelectionOverlay(Renderer):
    __view_model__ = 'BoxSelection'
    tool = Instance(Tool)

class HoverTool(Tool):
    names = List(String)
    renderers = List(Instance(Renderer))
    tooltips = Dict(String, String)
    always_active = Bool(True)

class ObjectExplorerTool(Tool):
    pass

class DataRangeBoxSelectTool(Tool):
    xselect = List(Instance(Range))
    yselect = List(Instance(Range))

class Legend(Renderer):
    plot = Instance(Plot)
    orientation = Enum(Orientation)
    border_props = Include(LineProps)

    label_props = Include(TextProps)
    label_standoff = Int(15)
    label_height = Int(20)
    label_width = Int(50)

    glyph_height = Int(20)
    glyph_width = Int(20)

    legend_padding = Int(10)
    legend_spacing = Int(3)
    legends = Dict(String, List(Instance(Glyph)))

class PlotContext(PlotObject):
    """ A container for multiple plot objects. """
    children = List(Instance(PlotObject))

class PlotList(PlotContext):
    # just like plot context, except plot context has special meaning
    # everywhere, so plotlist is the generic one
    pass<|MERGE_RESOLUTION|>--- conflicted
+++ resolved
@@ -300,6 +300,7 @@
     high = Float
 
     reserve_color = Color("#ffffff") #TODO: What is the color code for transparent???
+    reserve_val = Float(default=None)
 
     def __init__(self, *args, **kwargs):
         pal = args[0] if len(args) > 0 else kwargs.get('palette', [])
@@ -357,48 +358,7 @@
     # Optional glyph used when data is unselected.
     nonselection_glyph = Instance(BaseGlyph)
 
-<<<<<<< HEAD
-    def vm_serialize(self):
-        # Glyphs need to serialize their state a little differently,
-        # because the internal glyph instance is turned into a glyphspec
-        data =  {"id" : self._id,
-                 "data_source": self.data_source,
-                 "server_data_source" : self.server_data_source,
-                 "x_range_name": self.x_range_name,
-                 "y_range_name": self.y_range_name,
-                 "glyphspec": self.glyph.to_glyphspec(),
-                 "name": self.name,
-                 }
-        data.update(self.glyph.changed_properties_with_values())
-        if self.selection_glyph:
-            data['selection_glyphspec'] = self.selection_glyph.to_glyphspec()
-        if self.nonselection_glyph:
-            data['nonselection_glyphspec'] = self.nonselection_glyph.to_glyphspec()
-        return data
-
-    def finalize(self, models):
-        props = super(Glyph, self).finalize(models)
-
-        if hasattr(self, "_special_props"):
-            glyphspec = self._special_props.pop('glyphspec', None)
-            if glyphspec is not None:
-                cls = PlotObject.get_class(glyphspec.pop('type'))
-                props['glyph'] = cls(**glyphspec)
-
-            selection_glyphspec = self._special_props.pop('selection_glyphspec', None)
-            if selection_glyphspec is not None:
-                cls = PlotObject.get_class(selection_glyphspec.pop('type'))
-                props['selection_glyph'] = cls(**selection_glyphspec)
-
-            nonselection_glyphspec = self._special_props.pop('nonselection_glyphspec', None)
-            if nonselection_glyphspec is not None:
-                cls = PlotObject.get_class(nonselection_glyphspec.pop('type'))
-                props['nonselection_glyph'] = cls(**nonselection_glyphspec)
-
-        return props
-
-=======
->>>>>>> 2e8d8fd2
+
 class Widget(PlotObject):
     disabled = Bool(False)
 
