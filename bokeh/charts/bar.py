"""This is the Bokeh charts interface. It gives you a high level API to build
complex plot is a simple way.

This is the Bar class which lets you build your Bar charts just passing
the arguments to the Chart class and calling the proper functions.
It also add a new chained stacked method.
"""
#-----------------------------------------------------------------------------
# Copyright (c) 2012 - 2014, Continuum Analytics, Inc. All rights reserved.
#
# Powered by the Bokeh Development Team.
#
# The full license is in the file LICENCE.txt, distributed with this software.
#-----------------------------------------------------------------------------

#-----------------------------------------------------------------------------
# Imports
#-----------------------------------------------------------------------------

import numpy as np
import pandas as pd

from ._chartobject import ChartObject

from ..objects import ColumnDataSource, FactorRange, Range1d

#-----------------------------------------------------------------------------
# Classes and functions
#-----------------------------------------------------------------------------


class Bar(ChartObject):
    """This is the Bar class and it is in charge of plotting
    Bar chart (grouped and stacked) in an easy and intuitive way.

    Essentially, it provides a way to ingest the data, make the proper
    calculations and push the references into a source object.
    We additionally make calculations for the ranges.
    And finally add the needed glyphs (rects) taking the references
    from the source.

    Examples:

        from collections import OrderedDict

        import numpy as np

        from bokeh.charts import Bar
        from bokeh.sampledata.olympics2014 import data

        data = {d['abbr']: d['medals'] for d in data['data'] if d['medals']['total'] > 0}

        countries = sorted(data.keys(), key=lambda x: data[x]['total'], reverse=True)

        gold = np.array([data[abbr]['gold'] for abbr in countries], dtype=np.float)
        silver = np.array([data[abbr]['silver'] for abbr in countries], dtype=np.float)
        bronze = np.array([data[abbr]['bronze'] for abbr in countries], dtype=np.float)

        medals = OrderedDict(bronze=bronze, silver=silver, gold=gold)

        bar = Bar(medals, countries)
        bar.title("stacked, dict_input").xlabel("countries").ylabel("medals")\
.legend(True).width(600).height(400).stacked().notebook().show()
    """
    def __init__(self, value, cat=None, stacked=False,
                 title=None, xlabel=None, ylabel=None, legend=False,
                 xscale="categorical", yscale="linear", width=800, height=600,
                 tools=True, filename=False, server=False, notebook=False):
        """
        Args:
            value (dict): a dict containing the data with names as a key
                and the data as a value.
            cat (list or bool, optional): list of string representing the categories.
                Defaults to None.
            stacked (bool, optional): to see the bars stacked or grouped.
                Defaults to False, so grouping is assumed.
            title (str, optional): the title of your plot. Defaults to None.
            xlabel (str, optional): the x-axis label of your plot.
                Defaults to None.
            ylabel (str, optional): the y-axis label of your plot.
                Defaults to None.
            legend (str, optional): the legend of your plot. The legend content is
                inferred from incoming input.It can be ``top_left``,
                ``top_right``, ``bottom_left``, ``bottom_right``.
                It is ``top_right`` is you set it as True.
                Defaults to None.
            xscale (str, optional): the x-axis type scale of your plot. It can be
                ``linear``, ``datetime`` or ``categorical``.
                Defaults to ``linear``.
            yscale (str, optional): the y-axis type scale of your plot. It can be
                ``linear``, ``datetime`` or ``categorical``.
                Defaults to ``linear``.
            width (int, optional): the width of your plot in pixels.
                Defaults to 800.
            height (int, optional): the height of you plot in pixels.
                Defaults to 600.
            tools (bool, optional): to enable or disable the tools in your plot.
                Defaults to True
            filename (str or bool, optional): the name of the file where your plot.
                will be written. If you pass True to this argument, it will use
                ``untitled`` as a filename.
                Defaults to False.
            server (str or bool, optional): the name of your plot in the server.
                If you pass True to this argument, it will use ``untitled``
                as the name in the server.
                Defaults to False.
            notebook (bool or optional):if you want to output (or not) your plot into the
                IPython notebook.
                Defaults to False.

        Attributes:
            source (obj): datasource object for your plot,
                initialized as a dummy None.
            xdr (obj): x-associated datarange object for you plot,
                initialized as a dummy None.
            ydr (obj): y-associated datarange object for you plot,
                initialized as a dummy None.
            groups (list): to be filled with the incoming groups of data.
                Useful for legend construction.
            data (dict): to be filled with the incoming data and be passed
                to the ColumnDataSource in each chart inherited class.
                Needed for _set_And_get method.
            attr (list): to be filled with the new attributes created after
                loading the data dict.
                Needed for _set_And_get method.
        """
        self.cat = cat
        self.value = value
        self.__stacked = stacked
        self.source = None
        self.xdr = None
        self.ydr = None
        self.groups = []
        self.data = dict()
        self.attr = []
        super(Bar, self).__init__(title, xlabel, ylabel, legend,
                                  xscale, yscale, width, height,
                                  tools, filename, server, notebook)

    def stacked(self, stacked=True):
        """Set the bars stacked on your chart.

        Args:
            stacked (bool, optional): whether to stack the bars
                in your plot (default: True).

        Returns:
            self: the chart object being configured.
        """
        self._stacked = stacked
        return self

    def check_attr(self):
        """Check if any of the chained method were used.

        If they were not used, it assign the init parameters content by default.
        """
        super(Bar, self).check_attr()

        # add specific chained method
        if not hasattr(self, '_stacked'):
            self._stacked = self.__stacked

    def get_data(self, cat, **value):
        """Take the Bar data from the input **value.

        It calculates the chart properties accordingly. Then build a dict
        containing references to all the calculated points to be used by
        the rect glyph inside the ``draw`` method.

        Args:
            cat (list): categories as a list of strings
            values (dict or pd obj): the values to be plotted as bars.
        """
        self.cat = cat
        self.width = [0.8] * len(self.cat)
        self.width_cat = [0.2] * len(self.cat)
        self.zero = np.zeros(len(self.cat))
        self.data = dict(cat=self.cat, width=self.width, width_cat=self.width_cat, zero=self.zero)

        # assuming value is a dict, ordered dict
        self.value = value

        # list to save all the attributes we are going to create
        self.attr = []

        # list to save all the groups available in the incomming input
        # Grouping
        step = np.linspace(0, 1.0, len(self.value.keys()) + 1, endpoint=False)

        self.groups.extend(self.value.keys())

        for i, val in enumerate(self.value.keys()):
            self._set_and_get("", val, self.value[val])
            self._set_and_get("mid", val, self.value[val] / 2)
            self._set_and_get("stacked", val, self.zero + self.value[val] / 2)
            # Grouped
            self._set_and_get("cat", val, [c + ":" + str(step[i + 1]) for c in self.cat])
            # Stacked
            self.zero += self.value[val]

    def get_source(self, stacked):
        """Push the Bar data into the ColumnDataSource and calculate the proper ranges.

        Args:
            stacked (bool): whether to stack the bars in your plot.
        """
        self.source = ColumnDataSource(self.data)
        self.xdr = FactorRange(factors=self.source.data["cat"])
        if stacked:
            self.ydr = Range1d(start=0, end=1.1 * max(self.zero))
        else:
            cat = [i for i in self.attr if not i.startswith(("mid", "stacked", "cat"))]
            end = 1.1 * max(max(self.data[i]) for i in cat)
            self.ydr = Range1d(start=0, end=end)

    def draw(self, stacked):
        """Use the rect glyphs to display the bars.

        Takes reference points from data loaded at the ColumnDataSurce.

        Args:
            stacked (bool): whether to stack the bars in your plot.
        """
        self.quartet = list(self._chunker(self.attr, 4))
        colors = self._set_colors(self.quartet)

        # quartet elements are: [data, mid, stacked, cat]
        for i, quartet in enumerate(self.quartet):
            if stacked:
                self.chart.make_rect(self.source, "cat", quartet[2], "width", quartet[0], colors[i], "white", None)
            else:  # Grouped
                self.chart.make_rect(self.source, quartet[3], quartet[1], "width_cat", quartet[0], colors[i], "white", None)

    def show(self):
        """Main Bar show method.

        It essentially checks for chained methods, creates the chart,
        pass data into the plot object, draws the glyphs according
        to the data and shows the chart in the selected output.

        .. note:: the show method can not be chained. It has to be called
        at the end of the chain.
        """
        # if we pass a pandas df, the cat are guessed
        if isinstance(self.value, pd.DataFrame):
            self.cat = self.value.index.values.tolist()

        # we need to check the chained method attr
        self.check_attr()
        # we create the chart object
        self.create_chart()
        # we start the plot (adds axis, grids and tools)
        self.start_plot()
        # we get the data from the incoming input
        self.get_data(self.cat, **self.value)
        # we filled the source and ranges with the calculated data
        self.get_source(self._stacked)
<<<<<<< HEAD
        # we dinamically inject the source and ranges into the plot
        self.add_data_plot(self.xdr, self.ydr, [self.source])
=======
        # we dynamically inject the source and ranges into the plot
        self.add_data_plot(self.source, self.xdr, self.ydr)
>>>>>>> f4506228
        # we add the glyphs into the plot
        self.draw(self._stacked)
        # we pass info to build the legend
        self.end_plot(self.groups)
        # and finally we show it
        self.show_chart()

    # Some helper methods
    def _set_and_get(self, prefix, val, content):
        """Set a new attr and then get it to fill the self.data dict.

        Keep track of the attributes created.

        Args:
            prefix (str): prefix of the new attribute
            val (string): name of the new attribute
            content (obj): content of the new attribute
        """
        setattr(self, prefix + val, content)
        self.data[prefix + val] = getattr(self, prefix + val)
        self.attr.append(prefix + val)<|MERGE_RESOLUTION|>--- conflicted
+++ resolved
@@ -256,13 +256,8 @@
         self.get_data(self.cat, **self.value)
         # we filled the source and ranges with the calculated data
         self.get_source(self._stacked)
-<<<<<<< HEAD
-        # we dinamically inject the source and ranges into the plot
+        # we dynamically inject the source and ranges into the plot
         self.add_data_plot(self.xdr, self.ydr, [self.source])
-=======
-        # we dynamically inject the source and ranges into the plot
-        self.add_data_plot(self.source, self.xdr, self.ydr)
->>>>>>> f4506228
         # we add the glyphs into the plot
         self.draw(self._stacked)
         # we pass info to build the legend
