--- conflicted
+++ resolved
@@ -66,11 +66,6 @@
                               "en-gb", "es-ES", "es", "et", "fi", "fr-CA", "fr-ch",
                               "fr", "hu", "it", "ja", "nl-nl", "pl", "pt-br",
                               "pt-pt", "ru", "ru-UA", "sk", "th", "tr", "uk-UA")
-<<<<<<< HEAD
 RenderLevel = enumeration("image", "underlay", "glyph", "annotation", "overlay", "tool")
-ScriptingLanguage = enumeration("javascript", "coffeescript")
-=======
-RenderLevel = enumeration("image", "underlay", "glyph", "annotation",
-                          "overlay", "tool")
 Aggregation = enumeration("sum", "mean", "count", "nunique", "median", "min", "max")
->>>>>>> 672fd9f6
+ScriptingLanguage = enumeration("javascript", "coffeescript")