import subprocess
import sys
import time
<<<<<<< HEAD
=======
from watchdog.events import PatternMatchingEventHandler
>>>>>>> 154cdd70

import subprocess
import sys
import time
#from watchdog.observers import Observer

# the KQueueObserver intermitently fails, so we use the polling
# observer if the FSEventObserver (linux) isn't available
try: # pragma: no cover
    from watchdog.observers.inotify import InotifyObserver as Observer
    print "InotifyObserver"
except ImportError: # pragma: no cover
    try: # pragma: no cover
        from watchdog.observers.fsevents import FSEventsObserver_BUGGY_TODO as Observer
        print "FSEventObserver"
    except ImportError: # pragma: no cover
        from watchdog.observers.polling import PollingObserver as Observer
        print "PollingObserver"


projects = {
    'bokehjs':{
        'input' : 'src/coffee',
        'output' : 'lib/js',
        },
    'bokehjstest':{
        'input' : 'src/test/unittest',
        'output' : 'lib/test/unittest',
        }
    }

def build(inputdir, outputdir):
    command = "coffee --compile --output %s %s"
    command = command %(outputdir, inputdir)
    print command
    proc = subprocess.Popen(command, shell=True,
                            stdout=subprocess.PIPE,
                            stdin=subprocess.PIPE)
    data = proc.communicate()
    print data[0]
    print data[1]

def build_all():
    for project in projects:
        inputs = projects[project]['input']
        outputs = projects[project]['output']
        build(inputs, outputs)

<<<<<<< HEAD
=======
class MyHandler(PatternMatchingEventHandler):
    def __init__(self, inputs, outputs):
        super(MyHandler, self).__init__(
            patterns=["*.coffee"], case_sensitive=True)
        self.inputs = inputs
        self.outputs = outputs

    def on_any_event(self, event):
        if "#" in event.src_path:
            return
        print event
        build(self.inputs, self.outputs)
>>>>>>> 154cdd70

if __name__ == "__main__":
    """
    usage:
    python build.py build -builds all projects once
    python build.py watch - builds all projects once, then watches for changes.
    """
    if len(sys.argv) >= 2 and  sys.argv[1] == "build":
        build_all()
    else:
<<<<<<< HEAD
        from watchdog.observers import Observer
        from watchdog.events import PatternMatchingEventHandler

        class MyHandler(PatternMatchingEventHandler):
            def __init__(self, inputs, outputs):
                super(MyHandler, self).__init__(
                    patterns=["*.coffee"], case_sensitive=True)
                self.inputs = inputs
                self.outputs = outputs
                
            def on_any_event(self, event):
                if "#" in event.src_path:
                    return
                print event
                build(self.inputs, self.outputs)

        build_all()        
        observer = Observer()        
=======
        build_all()
        observer = Observer()
>>>>>>> 154cdd70
        for project in projects:
            inputs = projects[project]['input']
            outputs = projects[project]['output']
            event_handler = MyHandler(inputs, outputs)
            print inputs
            observer.schedule(event_handler, path=inputs, recursive=True)
        observer.start()
        try:
            print "Watching for changes & auto-rebuilding..."
            while True:
                time.sleep(1)
        except KeyboardInterrupt:
            observer.stop()
        observer.join()<|MERGE_RESOLUTION|>--- conflicted
+++ resolved
@@ -1,10 +1,7 @@
 import subprocess
 import sys
 import time
-<<<<<<< HEAD
-=======
 from watchdog.events import PatternMatchingEventHandler
->>>>>>> 154cdd70
 
 import subprocess
 import sys
@@ -53,8 +50,6 @@
         outputs = projects[project]['output']
         build(inputs, outputs)
 
-<<<<<<< HEAD
-=======
 class MyHandler(PatternMatchingEventHandler):
     def __init__(self, inputs, outputs):
         super(MyHandler, self).__init__(
@@ -67,7 +62,6 @@
             return
         print event
         build(self.inputs, self.outputs)
->>>>>>> 154cdd70
 
 if __name__ == "__main__":
     """
@@ -78,29 +72,8 @@
     if len(sys.argv) >= 2 and  sys.argv[1] == "build":
         build_all()
     else:
-<<<<<<< HEAD
-        from watchdog.observers import Observer
-        from watchdog.events import PatternMatchingEventHandler
-
-        class MyHandler(PatternMatchingEventHandler):
-            def __init__(self, inputs, outputs):
-                super(MyHandler, self).__init__(
-                    patterns=["*.coffee"], case_sensitive=True)
-                self.inputs = inputs
-                self.outputs = outputs
-                
-            def on_any_event(self, event):
-                if "#" in event.src_path:
-                    return
-                print event
-                build(self.inputs, self.outputs)
-
-        build_all()        
-        observer = Observer()        
-=======
         build_all()
         observer = Observer()
->>>>>>> 154cdd70
         for project in projects:
             inputs = projects[project]['input']
             outputs = projects[project]['output']
